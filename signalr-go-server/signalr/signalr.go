package signalr

import (
	"bytes"
	"crypto/rand"
	"encoding/base64"
	"encoding/json"
	"fmt"
	"net/http"
	"reflect"
	"strings"
	"sync"
	"sync/atomic"
	"time"

	"golang.org/x/net/websocket"
)

// Protocol
type HubMessage struct {
	Type int `json:"type"`
}

type HubInvocationMessage struct {
	Type         int               `json:"type"`
	Target       string            `json:"target"`
	InvocationID string            `json:"invocationId"`
	Arguments    []json.RawMessage `json:"arguments"`
}

type SendOnlyHubInvocationMessage struct {
	Type      int               `json:"type"`
	Target    string            `json:"target"`
	Arguments []json.RawMessage `json:"arguments"`
}

type CompletionMessage struct {
	Type         int         `json:"type"`
	InvocationID string      `json:"invocationId"`
	Result       interface{} `json:"result"`
	Error        string      `json:"error"`
}

type PingMessage struct {
	Type int `json:"type"`
}

// Hub
type Hub interface {
	Initialize(clients HubClients)
}

type hubLifetimeManager interface {
	OnConnected(conn hubConnection)
	OnDisconnected(conn hubConnection)
	InvokeAll(target string, args []interface{})
	InvokeClient(connectionID string, target string, args []interface{})
}

// Implementation

type defaultHubLifetimeManager struct {
	clients sync.Map
}

func (d *defaultHubLifetimeManager) OnConnected(conn hubConnection) {
	d.clients.Store(conn.getConnectionID(), conn)
}

func (d *defaultHubLifetimeManager) OnDisconnected(conn hubConnection) {
	d.clients.Delete(conn.getConnectionID())
}

func (d *defaultHubLifetimeManager) InvokeAll(target string, args []interface{}) {
	d.clients.Range(func(key, value interface{}) bool {
		value.(hubConnection).sendInvocation(target, args)
		return true
	})
}

func (d *defaultHubLifetimeManager) InvokeClient(connectionID string, target string, args []interface{}) {
	client, ok := d.clients.Load(connectionID)

	if !ok {
		return
	}

	client.(hubConnection).sendInvocation(target, args)
}

type hubInfo struct {
	hub             *Hub
	lifetimeManager hubLifetimeManager
	methods         map[string]reflect.Value
}

<<<<<<< HEAD
type allClientProxy struct {
	lifetimeManager hubLifetimeManager
=======
type ClientProxy interface {
	Send(target string, args ...interface{})
}

type AllClientProxy struct {
	lifetimeManager HubLifetimeManager
>>>>>>> ed105e7a
}

func (a *allClientProxy) Send(target string, args ...interface{}) {
	a.lifetimeManager.InvokeAll(target, args)
}

type singleClientProxy struct {
	id              string
	lifetimeManager hubLifetimeManager
}

func (a *singleClientProxy) Send(target string, args ...interface{}) {
	a.lifetimeManager.InvokeClient(a.id, target, args)
}

<<<<<<< HEAD
type HubClients struct {
	lifetimeManager hubLifetimeManager
	All             allClientProxy
}

func (c *HubClients) Client(id string) singleClientProxy {
	return singleClientProxy{id: id, lifetimeManager: c.lifetimeManager}
=======
type HubClients interface {
	All() ClientProxy
	Client(id string) ClientProxy
}

type DefaultHubClients struct {
	lifetimeManager HubLifetimeManager
	allCache        AllClientProxy
}

func (c *DefaultHubClients) All() ClientProxy {
	return &c.allCache
}

func (c *DefaultHubClients) Client(id string) ClientProxy {
	return &SingleClientProxy{id: id, lifetimeManager: c.lifetimeManager}
>>>>>>> ed105e7a
}

type handshakeRequest struct {
	Protocol string `json:"protocol"`
	Version  int    `json:"version"`
}

type hubConnection interface {
	isConnected() bool
	getConnectionID() string
	sendInvocation(target string, args []interface{})
	completion(id string, result interface{}, error string)
	ping()
}

type webSocketHubConnection struct {
	ws           *websocket.Conn
	connectionID string
	connected    int32
}

func (w *webSocketHubConnection) start() {
	atomic.CompareAndSwapInt32(&w.connected, 0, 1)
}

func (w *webSocketHubConnection) isConnected() bool {
	return atomic.LoadInt32(&w.connected) == 1
}

func (w *webSocketHubConnection) getConnectionID() string {
	return w.connectionID
}

func (w *webSocketHubConnection) sendInvocation(target string, args []interface{}) {
	var values = make([]json.RawMessage, len(args))
	for i := 0; i < len(args); i++ {
		values[i], _ = json.Marshal(args[i])
	}
	var invocationMessage = SendOnlyHubInvocationMessage{
		Type:      1,
		Target:    target,
		Arguments: values,
	}

	var payload, _ = json.Marshal(&invocationMessage)
	websocket.Message.Send(w.ws, string(payload)+"\u001e")
}

func (w *webSocketHubConnection) completion(id string, result interface{}, error string) {
	var completionMessage = CompletionMessage{
		Type:         3,
		InvocationID: id,
		Result:       result,
		Error:        error,
	}

	var payload, _ = json.Marshal(&completionMessage)
	websocket.Message.Send(w.ws, string(payload)+"\u001e")
}

func (w *webSocketHubConnection) ping() {
	var pingMessage = PingMessage{
		Type: 6,
	}
	var payload, _ = json.Marshal(&pingMessage)
	websocket.Message.Send(w.ws, string(payload)+"\u001e")
}

func (w *webSocketHubConnection) close() {
	atomic.StoreInt32(&w.connected, 0)
}

func hubConnectionHandler(ws *websocket.Conn, hubInfo *hubInfo) {
	var err error
	var data []byte
	handshake := false
	var waitgroup sync.WaitGroup

	id := ws.Request().URL.Query().Get("id")
	conn := webSocketHubConnection{connectionID: id, ws: ws}

	for {
		if err = websocket.Message.Receive(ws, &data); err != nil {
			fmt.Println(err)
			break
		}

		if !handshake {
			rawHandshake, remainder := parseTextMessageFormat(data)

			if len(remainder) > 0 {
				fmt.Println("Can't handle partial messages yet...I'm lazy")
				return
			}

			fmt.Println("Handshake received")

			request := handshakeRequest{}
			json.Unmarshal(rawHandshake, &request)

			var handshakeResponse = "{}\u001e"

			// Send the handshake response (it's a string so it sends text back)
			websocket.Message.Send(ws, handshakeResponse)

			conn.start()
			hubInfo.lifetimeManager.OnConnected(&conn)

			// Start sending pings to the client
			waitgroup.Add(1)
			go pingLoop(&waitgroup, &conn)

			handshake = true
			continue
		}

		fmt.Println("Message received " + string(data))

		for {
			message, remainder := parseTextMessageFormat(data)

			hubMessage := HubMessage{}
			json.Unmarshal(message, &hubMessage)

			switch hubMessage.Type {
			case 1:
				invocation := HubInvocationMessage{}
				json.Unmarshal(message, &invocation)

				// Dispatch invocation here
				normalized := strings.ToLower(invocation.Target)

				method, ok := hubInfo.methods[normalized]

				if !ok {
					// Unable to find the method
					conn.completion(invocation.InvocationID, nil, fmt.Sprintf("Unknown method %s", invocation.Target))
					break
				}

				in := make([]reflect.Value, method.Type().NumIn())

				for i := 0; i < method.Type().NumIn(); i++ {
					t := method.Type().In(i)
					arg := reflect.New(t)
					json.Unmarshal(invocation.Arguments[i], arg.Interface())
					in[i] = arg.Elem()
				}

				// TODO: Handle return values
				method.Call(in)

				conn.completion(invocation.InvocationID, nil, "")

				break
			case 6:
				// Ping
				break
			}

			// TODO: Fix partial messages
			if len(remainder) == 0 {
				break
			}

			data = remainder
		}
	}

	hubInfo.lifetimeManager.OnDisconnected(&conn)
	conn.close()

	// Wait for pings to complete
	waitgroup.Wait()
}

func pingLoop(waitGroup *sync.WaitGroup, conn hubConnection) {
	for conn.isConnected() {
		conn.ping()
		time.Sleep(5 * time.Second)
	}

	waitGroup.Done()
}

func parseTextMessageFormat(data []byte) ([]byte, []byte) {
	index := bytes.Index(data, []byte{30})

	// TODO: Handle -1

	return data[0:index], data[index+1:]
}

type availableTransport struct {
	Transport       string   `json:"transport"`
	TransferFormats []string `json:"transferFormats"`
}

type negotiateResponse struct {
	ConnectionID        string               `json:"connectionId"`
	AvailableTransports []availableTransport `json:"availableTransports"`
}

func negotiateHandler(w http.ResponseWriter, req *http.Request) {
	bytes := make([]byte, 16)
	rand.Read(bytes)
	connectionID := base64.StdEncoding.EncodeToString(bytes)

	response := negotiateResponse{
		ConnectionID: connectionID,
		AvailableTransports: []availableTransport{
			availableTransport{
				Transport:       "WebSockets",
				TransferFormats: []string{"Text", "Binary"},
			},
		},
	}

	json.NewEncoder(w).Encode(response)
}

func MapHub(path string, hub Hub) {
<<<<<<< HEAD
	lifetimeManager := defaultHubLifetimeManager{}
	hubClients := HubClients{
		lifetimeManager: &lifetimeManager,
		All:             allClientProxy{lifetimeManager: &lifetimeManager},
=======
	lifetimeManager := DefaultHubLifetimeManager{}
	hubClients := DefaultHubClients{
		lifetimeManager: &lifetimeManager,
		allCache:        AllClientProxy{lifetimeManager: &lifetimeManager},
>>>>>>> ed105e7a
	}

	hubInfo := hubInfo{
		hub:             &hub,
		lifetimeManager: &lifetimeManager,
		methods:         make(map[string]reflect.Value),
	}

	hub.Initialize(&hubClients)

	hubType := reflect.TypeOf(hub)
	hubValue := reflect.ValueOf(hub)

	for i := 0; i < hubType.NumMethod(); i++ {
		m := hubType.Method(i)
		hubInfo.methods[strings.ToLower(m.Name)] = hubValue.Method(i)
	}

	http.HandleFunc(fmt.Sprintf("%s/negotiate", path), negotiateHandler)
	http.Handle(path, websocket.Handler(func(ws *websocket.Conn) {
		hubConnectionHandler(ws, &hubInfo)
	}))
}<|MERGE_RESOLUTION|>--- conflicted
+++ resolved
@@ -47,7 +47,7 @@
 
 // Hub
 type Hub interface {
-	Initialize(clients HubClients)
+	Initialize(clients *HubClients)
 }
 
 type hubLifetimeManager interface {
@@ -94,17 +94,8 @@
 	methods         map[string]reflect.Value
 }
 
-<<<<<<< HEAD
 type allClientProxy struct {
 	lifetimeManager hubLifetimeManager
-=======
-type ClientProxy interface {
-	Send(target string, args ...interface{})
-}
-
-type AllClientProxy struct {
-	lifetimeManager HubLifetimeManager
->>>>>>> ed105e7a
 }
 
 func (a *allClientProxy) Send(target string, args ...interface{}) {
@@ -120,32 +111,13 @@
 	a.lifetimeManager.InvokeClient(a.id, target, args)
 }
 
-<<<<<<< HEAD
 type HubClients struct {
 	lifetimeManager hubLifetimeManager
-	All             allClientProxy
+	all             allClientProxy
 }
 
 func (c *HubClients) Client(id string) singleClientProxy {
 	return singleClientProxy{id: id, lifetimeManager: c.lifetimeManager}
-=======
-type HubClients interface {
-	All() ClientProxy
-	Client(id string) ClientProxy
-}
-
-type DefaultHubClients struct {
-	lifetimeManager HubLifetimeManager
-	allCache        AllClientProxy
-}
-
-func (c *DefaultHubClients) All() ClientProxy {
-	return &c.allCache
-}
-
-func (c *DefaultHubClients) Client(id string) ClientProxy {
-	return &SingleClientProxy{id: id, lifetimeManager: c.lifetimeManager}
->>>>>>> ed105e7a
 }
 
 type handshakeRequest struct {
@@ -368,17 +340,10 @@
 }
 
 func MapHub(path string, hub Hub) {
-<<<<<<< HEAD
 	lifetimeManager := defaultHubLifetimeManager{}
 	hubClients := HubClients{
 		lifetimeManager: &lifetimeManager,
-		All:             allClientProxy{lifetimeManager: &lifetimeManager},
-=======
-	lifetimeManager := DefaultHubLifetimeManager{}
-	hubClients := DefaultHubClients{
-		lifetimeManager: &lifetimeManager,
-		allCache:        AllClientProxy{lifetimeManager: &lifetimeManager},
->>>>>>> ed105e7a
+		all:             allClientProxy{lifetimeManager: &lifetimeManager},
 	}
 
 	hubInfo := hubInfo{
